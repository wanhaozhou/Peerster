--- conflicted
+++ resolved
@@ -509,7 +509,7 @@
 			n1Ins := node1.GetIns()
 
 			n2Outs := node2.GetOuts()
-			//n2Ins := node2.GetIns()
+			n2Ins := node2.GetIns()
 
 			n3Outs := node3.GetOuts()
 			n3Ins := node3.GetIns()
@@ -531,16 +531,7 @@
 
 			// > n2 should have received only 1 fake packet
 
-<<<<<<< HEAD
-			//require.Len(t, n2Ins, 1)
-			//pkt = n2Ins[0]
-			//
-			//require.Equal(t, node3.GetAddr(), pkt.Header.Destination)
-			//require.Equal(t, node2.GetAddr(), pkt.Header.RelayedBy)
-			//require.Equal(t, node1.GetAddr(), pkt.Header.Source)
-			//
-			//fake.Compare(t, pkt.Msg)
-=======
+
 			require.Len(t, n2Ins, 1)
 			pkt = n2Ins[0]
 
@@ -554,7 +545,6 @@
 			require.Equal(t, node1.GetAddr(), pkt.Header.Source)
 
 			fake.Compare(t, pkt.Msg)
->>>>>>> 238e3a4a
 
 			// > n2 should have sent one packet
 
